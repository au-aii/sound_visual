--- conflicted
+++ resolved
@@ -16,11 +16,7 @@
 /.venv/
 
 # Node.js / React 関連
-<<<<<<< HEAD
-frontend/node modules/
-=======
 frontend/node_modules/
->>>>>>> 90b4af9b
 frontend/build/
 frontend/.env
 frontend/.env.local
